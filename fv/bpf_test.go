--- conflicted
+++ resolved
@@ -87,11 +87,8 @@
 	udpUnConnected  bool
 	bpfLogLevel     string
 	tunnel          string
-<<<<<<< HEAD
 	dsr             bool
-=======
 	udpConnRecvMsg  bool
->>>>>>> b37c7296
 }
 
 type bpfTestOpt func(opts *bpfTestOptions)
@@ -126,15 +123,15 @@
 	}
 }
 
-<<<<<<< HEAD
 func withDSR() bpfTestOpt {
 	return func(opts *bpfTestOptions) {
 		opts.dsr = true
-=======
+	}
+}
+
 func withUDPConnectedRecvMsg() bpfTestOpt {
 	return func(opts *bpfTestOptions) {
 		opts.udpConnRecvMsg = true
->>>>>>> b37c7296
 	}
 }
 
@@ -163,22 +160,20 @@
 	for _, o := range opts {
 		o(&testOpts)
 	}
+
 	protoExt := ""
 	if testOpts.udpUnConnected {
 		protoExt = "-unconnected"
 	}
-<<<<<<< HEAD
+	if testOpts.udpConnRecvMsg {
+		protoExt = "-conn-recvmsg"
+	}
+
 	desc := fmt.Sprintf("_BPF_ _BPF-SAFE_ BPF tests (%s%s, ct=%v, log=%s, tunnel=%s, dsr=%v)",
 		testOpts.protocol, protoExt, testOpts.connTimeEnabled,
 		testOpts.bpfLogLevel, testOpts.tunnel, testOpts.dsr,
 	)
-=======
-	if testOpts.udpConnRecvMsg {
-		protoExt = "-conn-recvmsg"
-	}
-	desc := fmt.Sprintf("_BPF_ _BPF-SAFE_ BPF tests (%s%s, ct=%v, log=%s, tunnel=%s)",
-		testOpts.protocol, protoExt, testOpts.connTimeEnabled, testOpts.bpfLogLevel, testOpts.tunnel)
->>>>>>> b37c7296
+
 	return infrastructure.DatastoreDescribe(desc, []apiconfig.DatastoreType{apiconfig.Kubernetes}, func(getInfra infrastructure.InfraFactory) {
 
 		var (
@@ -764,7 +759,7 @@
 							log.Info("Waiting for NAT maps to converge...")
 							startTime := time.Now()
 							for {
-								if time.Since(startTime) > 5 * time.Second {
+								if time.Since(startTime) > 5*time.Second {
 									Fail("NAT maps failed to converge")
 								}
 								natBeforeUpdate, natBackBeforeUpdate = dumpNATmaps(felixes)
@@ -787,8 +782,8 @@
 								}
 
 								break
-								retry:
-									time.Sleep(100*time.Millisecond)
+							retry:
+								time.Sleep(100 * time.Millisecond)
 							}
 							log.Info("NAT maps converged.")
 
