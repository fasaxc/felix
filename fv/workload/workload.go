// Copyright (c) 2017 Tigera, Inc. All rights reserved.
//
// Licensed under the Apache License, Version 2.0 (the "License");
// you may not use this file except in compliance with the License.
// You may obtain a copy of the License at
//
//     http://www.apache.org/licenses/LICENSE-2.0
//
// Unless required by applicable law or agreed to in writing, software
// distributed under the License is distributed on an "AS IS" BASIS,
// WITHOUT WARRANTIES OR CONDITIONS OF ANY KIND, either express or implied.
// See the License for the specific language governing permissions and
// limitations under the License.

package workload

import (
	"bufio"
	"fmt"
	"io"
	"io/ioutil"
	"os/exec"
	"strings"

	. "github.com/onsi/gomega"
	"github.com/onsi/gomega/types"
<<<<<<< HEAD
	log "github.com/sirupsen/logrus"

=======
>>>>>>> 3637967b
	"github.com/projectcalico/felix/fv/containers"
	"github.com/projectcalico/libcalico-go/lib/api"
	"github.com/projectcalico/libcalico-go/lib/client"
	"github.com/projectcalico/libcalico-go/lib/net"
)

type Workload struct {
<<<<<<< HEAD
	C                *containers.Container
	Name             string
	InterfaceName    string
	IP               string
	Ports            string
	runCmd           *exec.Cmd
	outPipe          io.ReadCloser
	errPipe          io.ReadCloser
	namespacePath    string
	WorkloadEndpoint *api.WorkloadEndpoint
=======
	C             *containers.Container
	Name          string
	InterfaceName string
	IP            string
	Port          string
	runCmd        *exec.Cmd
	outPipe       io.ReadCloser
	errPipe       io.ReadCloser
	namespacePath string
>>>>>>> 3637967b
}

var workloadIdx = 0

func (w *Workload) Stop() {
	if w == nil {
		log.Info("Stop no-op because nil workload")
<<<<<<< HEAD
	} else if w.runCmd == nil {
		log.WithField("workload", w).Info("Stop no-op because workload is not running")
=======
>>>>>>> 3637967b
	} else {
		log.WithField("workload", w).Info("Stop")
		outputBytes, err := exec.Command("docker", "exec", w.C.Name,
			"cat",
			fmt.Sprintf("/tmp/%v", w.Name)).CombinedOutput()
		Expect(err).NotTo(HaveOccurred())
		pid := strings.TrimSpace(string(outputBytes))
		err = exec.Command("docker", "exec", w.C.Name, "kill", pid).Run()
		Expect(err).NotTo(HaveOccurred())
		w.runCmd.Process.Wait()
		wOut, err := ioutil.ReadAll(w.outPipe)
		Expect(err).NotTo(HaveOccurred())
		wErr, err := ioutil.ReadAll(w.errPipe)
		Expect(err).NotTo(HaveOccurred())
		log.WithFields(log.Fields{
			"workload": w,
			"stdout":   string(wOut),
			"stderr":   string(wErr)}).Info("Workload now stopped")
	}
}

<<<<<<< HEAD
func Run(c *containers.Container, name, interfaceName, ip, ports string) (w *Workload) {
=======
func Run(c *containers.Container, interfaceName, ip, port string) (w *Workload) {
>>>>>>> 3637967b

	// Build unique workload name and struct.
	workloadIdx++
	w = &Workload{
		C:             c,
		Name:          fmt.Sprintf("%s-idx%v", name, workloadIdx),
		InterfaceName: interfaceName,
		IP:            ip,
		Ports:         ports,
	}

	// Ensure that the host has the 'test-workload' binary.
	w.C.EnsureBinary("test-workload")

	// Start the workload.
	log.WithField("workload", w).Info("About to run workload")
<<<<<<< HEAD
	runCmd := exec.Command("docker", "exec", w.C.Name,
=======
	w.runCmd = exec.Command("docker", "exec", w.C.Name,
>>>>>>> 3637967b
		"sh", "-c",
		fmt.Sprintf("echo $$ > /tmp/%v; exec /test-workload %v %v %v",
			w.Name,
			w.InterfaceName,
			w.IP,
<<<<<<< HEAD
			w.Ports))
	var err error
	w.outPipe, err = runCmd.StdoutPipe()
	Expect(err).NotTo(HaveOccurred())
	w.errPipe, err = runCmd.StderrPipe()
	Expect(err).NotTo(HaveOccurred())
	err = runCmd.Start()
	Expect(err).NotTo(HaveOccurred())

	// Read the workload's namespace path, which it writes to its standard output.
	stdoutReader := bufio.NewReader(w.outPipe)
	stderrReader := bufio.NewReader(w.errPipe)
	namespacePath, err := stdoutReader.ReadString('\n')
	Expect(err).NotTo(HaveOccurred())
	w.namespacePath = strings.TrimSpace(namespacePath)

	go func() {
		for {
			line, err := stderrReader.ReadString('\n')
			if err != nil {
				log.WithError(err).Info("End of workload stderr")
				return
			}
			log.Infof("Workload %s stderr: %s", name, strings.TrimSpace(string(line)))
		}
	}()
	go func() {
		for {
			line, err := stdoutReader.ReadString('\n')
			if err != nil {
				log.WithError(err).Info("End of workload stdout")
				return
			}
			log.Infof("Workload %s stdout: %s", name, strings.TrimSpace(string(line)))
		}
	}()

	log.WithField("workload", w).Info("Workload now running")
=======
			w.Port))
	var err error
	w.outPipe, err = w.runCmd.StdoutPipe()
	Expect(err).NotTo(HaveOccurred())
	w.errPipe, err = w.runCmd.StderrPipe()
	Expect(err).NotTo(HaveOccurred())
	err = w.runCmd.Start()
	Expect(err).NotTo(HaveOccurred())

	// Read the workload's namespace path, which it writes to its standard output.
	namespacePath, err := bufio.NewReader(w.outPipe).ReadString('\n')
	Expect(err).NotTo(HaveOccurred())
	w.namespacePath = strings.TrimSpace(namespacePath)

	log.WithField("workload", w).Info("Workload now running")

	return
}
>>>>>>> 3637967b

	wep := api.NewWorkloadEndpoint()
	wep.Metadata.Name = w.Name
	wep.Metadata.Workload = w.Name
	wep.Metadata.Orchestrator = "felixfv"
	wep.Metadata.Node = w.C.Hostname
	wep.Metadata.Labels = map[string]string{"name": w.Name}
	wep.Spec.IPNetworks = []net.IPNet{net.MustParseNetwork(w.IP + "/32")}
	wep.Spec.InterfaceName = w.InterfaceName
	wep.Spec.Profiles = []string{"default"}
<<<<<<< HEAD
	w.WorkloadEndpoint = wep

	return
}

func (w *Workload) Configure(client *client.Client) {
	_, err := client.WorkloadEndpoints().Apply(w.WorkloadEndpoint)
=======
	_, err := client.WorkloadEndpoints().Create(wep)
>>>>>>> 3637967b
	Expect(err).NotTo(HaveOccurred())
}

func (w *Workload) NameSelector() string {
	return "name=='" + w.Name + "'"
}

func (w *Workload) CanConnectTo(ip, port string) bool {

	// Ensure that the host has the 'test-connection' binary.
	w.C.EnsureBinary("test-connection")

	// Run 'test-connection' to the target.
	connectionCmd := exec.Command("docker", "exec", w.C.Name,
		"/test-connection", w.namespacePath, ip, port)
	outPipe, err := connectionCmd.StdoutPipe()
	Expect(err).NotTo(HaveOccurred())
	errPipe, err := connectionCmd.StderrPipe()
	Expect(err).NotTo(HaveOccurred())
	err = connectionCmd.Start()
	Expect(err).NotTo(HaveOccurred())

	wOut, err := ioutil.ReadAll(outPipe)
	Expect(err).NotTo(HaveOccurred())
	wErr, err := ioutil.ReadAll(errPipe)
	Expect(err).NotTo(HaveOccurred())
	err = connectionCmd.Wait()

	log.WithFields(log.Fields{
		"stdout": string(wOut),
		"stderr": string(wErr)}).WithError(err).Info("Connection test")

	return err == nil
}

<<<<<<< HEAD
func HaveConnectivityToPort(target *Workload, port uint16) types.GomegaMatcher {
	return &connectivityMatcher{target.IP, fmt.Sprintf("%d", port), fmt.Sprintf("%s on port %d", target.Name, port)}
}

func HaveConnectivityTo(target *Workload) types.GomegaMatcher {
	if strings.Contains(target.Ports, ",") {
		panic("HaveConnectivityTo only supports a single port")
	}
	return &connectivityMatcher{target.IP, target.Ports, target.Name}
}

type connectivityMatcher struct {
	ip, port, targetName string
=======
func HaveConnectivityTo(target *Workload) types.GomegaMatcher {
	return &connectivityMatcher{target.IP, target.Port}
}

type connectivityMatcher struct {
	ip, port string
>>>>>>> 3637967b
}

func (m *connectivityMatcher) Match(actual interface{}) (success bool, err error) {
	w := actual.(*Workload)
	success = w.CanConnectTo(m.ip, m.port)
	return
}

func (m *connectivityMatcher) FailureMessage(actual interface{}) (message string) {
	w := actual.(*Workload)
<<<<<<< HEAD
	message = fmt.Sprintf("Expected %v\n\t%+v\nto have connectivity to %v\n\t%v:%v\nbut it doesn't", w.Name, w, m.targetName, m.ip, m.port)
=======
	message = fmt.Sprintf("Expected %v to have connectivity to %v:%v, but it doesn't", w, m.ip, m.port)
>>>>>>> 3637967b
	return
}

func (m *connectivityMatcher) NegatedFailureMessage(actual interface{}) (message string) {
	w := actual.(*Workload)
<<<<<<< HEAD
	message = fmt.Sprintf("Expected %v\n\t%+v\nnot to have connectivity to %v\n\t%v:%v\nbut it does", w.Name, w, m.targetName, m.ip, m.port)
=======
	message = fmt.Sprintf("Expected %v not to have connectivity to %v:%v, but it does", w, m.ip, m.port)
>>>>>>> 3637967b
	return
}<|MERGE_RESOLUTION|>--- conflicted
+++ resolved
@@ -24,11 +24,9 @@
 
 	. "github.com/onsi/gomega"
 	"github.com/onsi/gomega/types"
-<<<<<<< HEAD
 	log "github.com/sirupsen/logrus"
 
-=======
->>>>>>> 3637967b
+	"github.com/onsi/gomega/types"
 	"github.com/projectcalico/felix/fv/containers"
 	"github.com/projectcalico/libcalico-go/lib/api"
 	"github.com/projectcalico/libcalico-go/lib/client"
@@ -36,7 +34,6 @@
 )
 
 type Workload struct {
-<<<<<<< HEAD
 	C                *containers.Container
 	Name             string
 	InterfaceName    string
@@ -47,17 +44,6 @@
 	errPipe          io.ReadCloser
 	namespacePath    string
 	WorkloadEndpoint *api.WorkloadEndpoint
-=======
-	C             *containers.Container
-	Name          string
-	InterfaceName string
-	IP            string
-	Port          string
-	runCmd        *exec.Cmd
-	outPipe       io.ReadCloser
-	errPipe       io.ReadCloser
-	namespacePath string
->>>>>>> 3637967b
 }
 
 var workloadIdx = 0
@@ -65,11 +51,6 @@
 func (w *Workload) Stop() {
 	if w == nil {
 		log.Info("Stop no-op because nil workload")
-<<<<<<< HEAD
-	} else if w.runCmd == nil {
-		log.WithField("workload", w).Info("Stop no-op because workload is not running")
-=======
->>>>>>> 3637967b
 	} else {
 		log.WithField("workload", w).Info("Stop")
 		outputBytes, err := exec.Command("docker", "exec", w.C.Name,
@@ -91,11 +72,7 @@
 	}
 }
 
-<<<<<<< HEAD
 func Run(c *containers.Container, name, interfaceName, ip, ports string) (w *Workload) {
-=======
-func Run(c *containers.Container, interfaceName, ip, port string) (w *Workload) {
->>>>>>> 3637967b
 
 	// Build unique workload name and struct.
 	workloadIdx++
@@ -112,24 +89,19 @@
 
 	// Start the workload.
 	log.WithField("workload", w).Info("About to run workload")
-<<<<<<< HEAD
-	runCmd := exec.Command("docker", "exec", w.C.Name,
-=======
 	w.runCmd = exec.Command("docker", "exec", w.C.Name,
->>>>>>> 3637967b
 		"sh", "-c",
 		fmt.Sprintf("echo $$ > /tmp/%v; exec /test-workload %v %v %v",
 			w.Name,
 			w.InterfaceName,
 			w.IP,
-<<<<<<< HEAD
 			w.Ports))
 	var err error
-	w.outPipe, err = runCmd.StdoutPipe()
-	Expect(err).NotTo(HaveOccurred())
-	w.errPipe, err = runCmd.StderrPipe()
-	Expect(err).NotTo(HaveOccurred())
-	err = runCmd.Start()
+	w.outPipe, err = w.runCmd.StdoutPipe()
+	Expect(err).NotTo(HaveOccurred())
+	w.errPipe, err = w.runCmd.StderrPipe()
+	Expect(err).NotTo(HaveOccurred())
+	err = w.runCmd.Start()
 	Expect(err).NotTo(HaveOccurred())
 
 	// Read the workload's namespace path, which it writes to its standard output.
@@ -161,26 +133,6 @@
 	}()
 
 	log.WithField("workload", w).Info("Workload now running")
-=======
-			w.Port))
-	var err error
-	w.outPipe, err = w.runCmd.StdoutPipe()
-	Expect(err).NotTo(HaveOccurred())
-	w.errPipe, err = w.runCmd.StderrPipe()
-	Expect(err).NotTo(HaveOccurred())
-	err = w.runCmd.Start()
-	Expect(err).NotTo(HaveOccurred())
-
-	// Read the workload's namespace path, which it writes to its standard output.
-	namespacePath, err := bufio.NewReader(w.outPipe).ReadString('\n')
-	Expect(err).NotTo(HaveOccurred())
-	w.namespacePath = strings.TrimSpace(namespacePath)
-
-	log.WithField("workload", w).Info("Workload now running")
-
-	return
-}
->>>>>>> 3637967b
 
 	wep := api.NewWorkloadEndpoint()
 	wep.Metadata.Name = w.Name
@@ -191,7 +143,6 @@
 	wep.Spec.IPNetworks = []net.IPNet{net.MustParseNetwork(w.IP + "/32")}
 	wep.Spec.InterfaceName = w.InterfaceName
 	wep.Spec.Profiles = []string{"default"}
-<<<<<<< HEAD
 	w.WorkloadEndpoint = wep
 
 	return
@@ -199,9 +150,6 @@
 
 func (w *Workload) Configure(client *client.Client) {
 	_, err := client.WorkloadEndpoints().Apply(w.WorkloadEndpoint)
-=======
-	_, err := client.WorkloadEndpoints().Create(wep)
->>>>>>> 3637967b
 	Expect(err).NotTo(HaveOccurred())
 }
 
@@ -237,7 +185,6 @@
 	return err == nil
 }
 
-<<<<<<< HEAD
 func HaveConnectivityToPort(target *Workload, port uint16) types.GomegaMatcher {
 	return &connectivityMatcher{target.IP, fmt.Sprintf("%d", port), fmt.Sprintf("%s on port %d", target.Name, port)}
 }
@@ -251,14 +198,6 @@
 
 type connectivityMatcher struct {
 	ip, port, targetName string
-=======
-func HaveConnectivityTo(target *Workload) types.GomegaMatcher {
-	return &connectivityMatcher{target.IP, target.Port}
-}
-
-type connectivityMatcher struct {
-	ip, port string
->>>>>>> 3637967b
 }
 
 func (m *connectivityMatcher) Match(actual interface{}) (success bool, err error) {
@@ -269,20 +208,12 @@
 
 func (m *connectivityMatcher) FailureMessage(actual interface{}) (message string) {
 	w := actual.(*Workload)
-<<<<<<< HEAD
 	message = fmt.Sprintf("Expected %v\n\t%+v\nto have connectivity to %v\n\t%v:%v\nbut it doesn't", w.Name, w, m.targetName, m.ip, m.port)
-=======
-	message = fmt.Sprintf("Expected %v to have connectivity to %v:%v, but it doesn't", w, m.ip, m.port)
->>>>>>> 3637967b
 	return
 }
 
 func (m *connectivityMatcher) NegatedFailureMessage(actual interface{}) (message string) {
 	w := actual.(*Workload)
-<<<<<<< HEAD
 	message = fmt.Sprintf("Expected %v\n\t%+v\nnot to have connectivity to %v\n\t%v:%v\nbut it does", w.Name, w, m.targetName, m.ip, m.port)
-=======
-	message = fmt.Sprintf("Expected %v not to have connectivity to %v:%v, but it does", w, m.ip, m.port)
->>>>>>> 3637967b
 	return
 }