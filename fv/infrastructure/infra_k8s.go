--- conflicted
+++ resolved
@@ -417,10 +417,7 @@
 
 func (kds *K8sDatastoreInfra) CleanUp() {
 	log.Info("Cleaning up kubernetes datastore")
-<<<<<<< HEAD
-=======
 	startTime := time.Now()
->>>>>>> 77d696b6
 
 	var wg sync.WaitGroup
 	for _, f := range []cleanupFunc{
@@ -752,10 +749,7 @@
 	}
 	log.Info("Cleaned up all nodes")
 }
-<<<<<<< HEAD
-=======
-
->>>>>>> 77d696b6
+
 func cleanupAllPods(clientset *kubernetes.Clientset, calicoClient client.Interface) {
 	log.Info("Cleaning up Pods")
 	nsList, err := clientset.CoreV1().Namespaces().List(metav1.ListOptions{})
@@ -811,10 +805,7 @@
 }
 
 func cleanupAllGlobalNetworkPolicies(clientset *kubernetes.Clientset, client client.Interface) {
-<<<<<<< HEAD
-=======
 	log.Info("Cleaning up GNPs")
->>>>>>> 77d696b6
 	ctx := context.Background()
 	gnps, err := client.GlobalNetworkPolicies().List(ctx, options.ListOptions{})
 	if err != nil {
